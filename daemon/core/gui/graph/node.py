--- conflicted
+++ resolved
@@ -16,12 +16,8 @@
 from core.gui.errors import show_grpc_error
 from core.gui.graph import tags
 from core.gui.graph.tooltip import CanvasTooltip
-<<<<<<< HEAD
-from core.gui.nodeutils import EdgeUtils, NodeUtils
-=======
 from core.gui.images import ImageEnum, Images
-from core.gui.nodeutils import ANTENNA_SIZE, NodeUtils
->>>>>>> ceb3d072
+from core.gui.nodeutils import ANTENNA_SIZE, EdgeUtils, NodeUtils
 
 if TYPE_CHECKING:
     from core.gui.app import Application
@@ -99,8 +95,13 @@
                 if other == self.id:
                     other = token[1]
                 self.canvas.nodes[other].wireless_edges.discard(wireless_edge)
-                wlan_edge = self.canvas.wireless_edges.pop(token, None)
-                self.canvas.delete(wlan_edge.id)
+                try:
+                    wlan_edge = self.canvas.wireless_edges.pop(token)
+                    self.canvas.delete(wlan_edge.id)
+                except KeyError:
+                    logging.error(
+                        "wireless link not found, potentially multiple wireless link issue"
+                    )
             self.delete_antennas()
 
             self.wireless_edges.clear()
@@ -344,7 +345,6 @@
                 self.canvas.create_edge(self, self.canvas.nodes[canvas_nid])
         self.canvas.clear_selection()
 
-<<<<<<< HEAD
     def remove_wireless_links(self):
         """
         remove the wireless links between the nodes that are connected to this node,
@@ -370,7 +370,7 @@
                         self.canvas.delete(wireless_edge.id)
                     else:
                         logging.debug("%s is not a wireless edge", token)
-=======
+
     def scale_antennas(self):
         for i in range(len(self.antennas)):
             antenna_id = self.antennas[i]
@@ -383,5 +383,4 @@
             x, y = self.canvas.coords(antenna_id)
             dx = node_x - 16 + (i * 8 * self.app.app_scale) - x
             dy = node_y - int(23 * self.app.app_scale) - y
-            self.canvas.move(antenna_id, dx, dy)
->>>>>>> ceb3d072
+            self.canvas.move(antenna_id, dx, dy)