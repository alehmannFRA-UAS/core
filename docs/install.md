# CORE Installation

* Table of Contents
{:toc}

# Overview

This section will describe how to install CORE from source or from a pre-built package.

# Required Hardware

Any computer capable of running Linux should be able to run CORE. Since the physical machine will be hosting numerous 
virtual machines, as a general rule you should select a machine having as much RAM and CPU resources as possible.

# Operating System

CORE requires a Linux operating system because it uses virtualization provided by the kernel. It does not run on 
Windows or Mac OS X operating systems (unless it is running within a virtual machine guest.) The virtualization 
technology that CORE currently uses is Linux network namespaces.

Ubuntu and Fedora/CentOS Linux are the recommended distributions for running CORE. However, these distributions are 
not strictly required. CORE will likely work on other flavors of Linux as well, assuming dependencies are met.

**NOTE: CORE Services determine what run on each node. You may require other software packages depending on the 
services you wish to use. For example, the HTTP service will require the apache2 package.**

# Installed Files

CORE files are installed to the following directories, when the installation prefix is **/usr**.

Install Path | Description
-------------|------------
/usr/bin/core-gui|GUI startup command
/usr/bin/core-daemon|Daemon startup command
/usr/bin/{core-cleanup, coresendmsg, core-manage}|Misc. helper commands/scripts
/usr/lib/core|GUI files
/usr/lib/python{2.7,3}/dist-packages/core|Python modules for daemon/scripts
/etc/core/|Daemon and log configuration files
~/.core/|User-specific GUI preferences and scenario files
/usr/share/core/|Example scripts and scenarios
/usr/share/man/man1/|Command man pages
/etc/init.d/core-daemon|SysV startup script for daemon
/etc/systemd/system/core-daemon.service|Systemd startup script for daemon

# Pre-Req Python Requirements

The newly added gRPC API which depends on python library grpcio is not commonly found within system repos.
To account for this it would be recommended to install the python dependencies using the **requirements.txt** found in
the latest release.

```shell
sudo pip install -r requirements.txt
```

## Ubuntu 19.04

Ubuntu 19.04 can provide all the packages needed at the system level and can be installed as follows:
```shell
# python 2
sudo apt install python-configparser python-enum34 python-future python-grpcio python-lxml
# python 3
sudo apt install python3-configparser python3-enum34 python3-future python3-grpcio python3-lxml
```

# Pre-Req Installing OSPF MDR

Virtual networks generally require some form of routing in order to work (e.g. to automatically populate routing 
tables for routing packets from one subnet to another.) CORE builds OSPF routing protocol configurations by 
default when the blue router node type is used. 

* [OSPF MANET Designated Routers](http://www.nrl.navy.mil/itd/ncs/products/ospf-manet) (MDR) - the Quagga routing 
suite with a modified version of OSPFv3, optimized for use with mobile wireless networks. The **mdr** node type 
(and the MDR service) requires this variant of Quagga.

## Ubuntu <= 16.04 and Fedora/CentOS

There is a built package which can be used.

```shell
wget https://downloads.pf.itd.nrl.navy.mil/ospf-manet/quagga-0.99.21mr2.2/quagga-mr_0.99.21mr2.2_amd64.deb
sudo dpkg -i quagga-mr_0.99.21mr2.2_amd64.deb
```

## Ubuntu >= 18.04

Requires building from source, from the latest nightly snapshot.

```shell
wget https://downloads.pf.itd.nrl.navy.mil/ospf-manet/nightly_snapshots/quagga-svnsnap.tgz
tar xzf quagga-svnsnap.tgz
cd quagga
./configure --enable-user=root --enable-group=root --with-cflags=-ggdb \
    --sysconfdir=/usr/local/etc/quagga --enable-vtysh \
    --localstatedir=/var/run/quagga
make
sudo make install
```

Note that the configuration directory */usr/local/etc/quagga* shown for Quagga above could be */etc/quagga*, 
if you create a symbolic link from */etc/quagga/Quagga.conf -> /usr/local/etc/quagga/Quagga.conf* on the host. 
The *quaggaboot.sh* script in a Linux network namespace will try and do this for you if needed.

If you try to run quagga after installing from source and get an error such as:

```shell
error while loading shared libraries libzebra.so.0
```

this is usually a sign that you have to run ```sudo ldconfig```` to refresh the cache file.

# Installing from Packages

The easiest way to install CORE is using the pre-built packages. The package managers on Ubuntu or Fedora/CentOS 
will help in automatically installing most dependencies for you. 

You can obtain the CORE packages from [CORE Releases](https://github.com/coreemu/core/releases).

## Ubuntu

Ubuntu package defaults to using systemd for running as a service.

```shell
# python2
sudo apt ./core_python_$VERSION_amd64.deb
# python3
sudo apt ./core_python3_$VERSION_amd64.deb
```

Run the CORE GUI as a normal user:

```shell
core-gui
```

After running the *core-gui* command, a GUI should appear with a canvas for drawing topologies. 
Messages will print out on the console about connecting to the CORE daemon.

## Fedora/CentOS

**NOTE: tkimg is not required for the core-gui, but if you get an error message about it you can install the package
on CentOS <= 6, or build from source otherwise** 

```shell
# python2
yum install ./core_python_$VERSION_x86_64.rpm
# python3
yum install ./core_python3_$VERSION_x86_64.rpm
```

Disabling SELINUX:

```shell
# change the following in /etc/sysconfig/selinux
SELINUX=disabled

# add the following to the kernel line in /etc/grub.conf
selinux=0

# Fedora 15 and newer, disable sandboxd
# reboot in order for this change to take effect
chkconfig sandbox off
```

Turn off firewalls:

```shell
systemctl disable firewalld
systemctl disable iptables.service
systemctl disable ip6tables.service
chkconfig iptables off
chkconfig ip6tables off
```

You need to reboot after making these changes, or flush the firewall using

```shell
iptables -F
ip6tables -F
```

Start the CORE daemon.

```shell
# systemd
sudo systemctl daemon-reload
sudo systemctl start core-daemon

# sysv
sudo service core-daemon start
```

Run the CORE GUI as a normal user:

```shell
core-gui
```

After running the *core-gui* command, a GUI should appear with a canvas for drawing topologies. Messages will print out on the console about connecting to the CORE daemon.

# Building and Installing from Source

This option is listed here for developers and advanced users who are comfortable patching and building source code. 
Please consider using the binary packages instead for a simplified install experience.

## Pre-Req All

<<<<<<< HEAD
You can obtain the CORE source from the [CORE GitHub](https://github.com/coreemu/core) page. Choose either a stable release version or the development snapshot available in the *nightly_snapshots* directory.

#### Install Requirements

##### Ubuntu 18.04 Requirements
=======
Python module grpcio-tools is currently needed to generate code from the CORE protobuf file during the build.
>>>>>>> 67595485

```shell
# python2
pip2 install grpcio-tools
# python3
pip3 install grpcio-tools 
```

<<<<<<< HEAD
##### Ubuntu 16.04 Requirements

```shell
sudo apt-get install automake bridge-utils ebtables python-dev libev-dev python-sphinx python-setuptools python-enum34 python-lxml libtk-img
```


##### CentOS 7 with Gnome Desktop Requirements
=======
## Pre-Reqs Ubuntu 18.04
>>>>>>> 67595485

```shell
sudo apt install automake pkg-config gcc libev-dev bridge-utils ebtables python-dev python-setuptools tk libtk-img
```

<<<<<<< HEAD
#### Download and Extract Source Code

##### Download
You can obtain the CORE source code from the [CORE GitHub](https://github.com/coreemu/core) page.
=======
## Pre-Reqs Ubuntu 16.04
>>>>>>> 67595485

##### Extract
```shell
sudo apt-get install automake bridge-utils ebtables python-dev libev-dev python-setuptools libtk-img
```

<<<<<<< HEAD
#### Traditional Autotools Build
```shell
./bootstrap.sh
./configure
make
sudo make install
```
=======
## Pre-Reqs CentOS 7
>>>>>>> 67595485

```shell
sudo yum -y install automake gcc python-devel libev-devel tk
```

## Build and Install

```shell
./bootstrap.sh
# for python2
PYTHON=python2 ./configure
# for python3
PYTHON=python3 ./configure 
make
sudo make install
```

## Build Documentation

Building documentation requires python-sphinx not noted above.

```shell
# install python2 sphinx
sudo apt install python-sphinx
sudo yum install python-sphinx
# install python3 sphinx
sudo apt install python3-sphinx
sudo yum install python3-sphinx

./bootstrap.sh
# for python2
PYTHON=python2 ./configure
# for python3
PYTHON=python3 ./configure
make doc
```

## Build Packages
Build package commands, DESTDIR is used to make install into and then for packaging by fpm.

**NOTE: clean the DESTDIR if re-using the same directory**

* Install [fpm](http://fpm.readthedocs.io/en/latest/installing.html)

```shell
./bootstrap.sh
# for python2
PYTHON=python2 ./configure
# for python3
PYTHON=python3 ./configure
make
mkdir /tmp/core-build
make fpm DESTDIR=/tmp/core-build
```

This will produce and RPM and Deb package for the currently configured python version.     <|MERGE_RESOLUTION|>--- conflicted
+++ resolved
@@ -44,22 +44,26 @@
 
 # Pre-Req Python Requirements
 
-The newly added gRPC API which depends on python library grpcio is not commonly found within system repos.
-To account for this it would be recommended to install the python dependencies using the **requirements.txt** found in
-the latest release.
-
-```shell
-sudo pip install -r requirements.txt
-```
-
 ## Ubuntu 19.04
 
 Ubuntu 19.04 can provide all the packages needed at the system level and can be installed as follows:
+
 ```shell
 # python 2
 sudo apt install python-configparser python-enum34 python-future python-grpcio python-lxml
 # python 3
 sudo apt install python3-configparser python3-enum34 python3-future python3-grpcio python3-lxml
+```
+
+## Other Distros
+
+The newly added gRPC API which depends on python library grpcio is not commonly found within system repos.
+To account for this it would be recommended to install the python dependencies using the **requirements.txt** found in
+the latest release.
+
+```shell
+# will need to pip3 for python3 usage
+sudo pip install -r requirements.txt
 ```
 
 # Pre-Req Installing OSPF MDR
@@ -121,9 +125,9 @@
 
 ```shell
 # python2
-sudo apt ./core_python_$VERSION_amd64.deb
+sudo apt install ./core_python_$VERSION_amd64.deb
 # python3
-sudo apt ./core_python3_$VERSION_amd64.deb
+sudo apt install ./core_python3_$VERSION_amd64.deb
 ```
 
 Run the CORE GUI as a normal user:
@@ -202,17 +206,13 @@
 This option is listed here for developers and advanced users who are comfortable patching and building source code. 
 Please consider using the binary packages instead for a simplified install experience.
 
-## Pre-Req All
-
-<<<<<<< HEAD
-You can obtain the CORE source from the [CORE GitHub](https://github.com/coreemu/core) page. Choose either a stable release version or the development snapshot available in the *nightly_snapshots* directory.
-
-#### Install Requirements
-
-##### Ubuntu 18.04 Requirements
-=======
+## Download and Extract Source Code
+
+You can obtain the CORE source from the [CORE GitHub](https://github.com/coreemu/core) page.
+
+## Install grpcio-tools
+
 Python module grpcio-tools is currently needed to generate code from the CORE protobuf file during the build.
->>>>>>> 67595485
 
 ```shell
 # python2
@@ -221,66 +221,37 @@
 pip3 install grpcio-tools 
 ```
 
-<<<<<<< HEAD
-##### Ubuntu 16.04 Requirements
-
-```shell
-sudo apt-get install automake bridge-utils ebtables python-dev libev-dev python-sphinx python-setuptools python-enum34 python-lxml libtk-img
-```
-
-
-##### CentOS 7 with Gnome Desktop Requirements
-=======
-## Pre-Reqs Ubuntu 18.04
->>>>>>> 67595485
+## Distro Requirements
+
+### Ubuntu 18.04 Requirements
 
 ```shell
 sudo apt install automake pkg-config gcc libev-dev bridge-utils ebtables python-dev python-setuptools tk libtk-img
 ```
 
-<<<<<<< HEAD
-#### Download and Extract Source Code
-
-##### Download
-You can obtain the CORE source code from the [CORE GitHub](https://github.com/coreemu/core) page.
-=======
-## Pre-Reqs Ubuntu 16.04
->>>>>>> 67595485
-
-##### Extract
+### Ubuntu 16.04 Requirements
+
 ```shell
 sudo apt-get install automake bridge-utils ebtables python-dev libev-dev python-setuptools libtk-img
 ```
 
-<<<<<<< HEAD
-#### Traditional Autotools Build
+### CentOS 7 with Gnome Desktop Requirements
+
+```shell
+sudo yum -y install automake gcc python-devel libev-devel tk
+```
+
+## Build and Install
+
 ```shell
 ./bootstrap.sh
-./configure
+# use python2 or python3 depending on desired version
+PYTHON=$VERSION ./configure
 make
 sudo make install
 ```
-=======
-## Pre-Reqs CentOS 7
->>>>>>> 67595485
-
-```shell
-sudo yum -y install automake gcc python-devel libev-devel tk
-```
-
-## Build and Install
-
-```shell
-./bootstrap.sh
-# for python2
-PYTHON=python2 ./configure
-# for python3
-PYTHON=python3 ./configure 
-make
-sudo make install
-```
-
-## Build Documentation
+
+# Building Documentation
 
 Building documentation requires python-sphinx not noted above.
 
@@ -293,14 +264,12 @@
 sudo yum install python3-sphinx
 
 ./bootstrap.sh
-# for python2
-PYTHON=python2 ./configure
-# for python3
-PYTHON=python3 ./configure
+# use python2 or python3 depending on desired version
+PYTHON=$VERSION ./configure
 make doc
 ```
 
-## Build Packages
+# Building Packages
 Build package commands, DESTDIR is used to make install into and then for packaging by fpm.
 
 **NOTE: clean the DESTDIR if re-using the same directory**
@@ -309,10 +278,8 @@
 
 ```shell
 ./bootstrap.sh
-# for python2
-PYTHON=python2 ./configure
-# for python3
-PYTHON=python3 ./configure
+# use python2 or python3 depending on desired version
+PYTHON=$VERSION ./configure
 make
 mkdir /tmp/core-build
 make fpm DESTDIR=/tmp/core-build
